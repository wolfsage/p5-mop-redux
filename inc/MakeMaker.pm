package inc::MakeMaker;
use Moose;

extends 'Dist::Zilla::Plugin::MakeMaker::Awesome';

around _build_MakeFile_PL_template => sub {
    my $orig = shift;
    my $self = shift;

    my $dumper = Data::Dumper->new(
        [ $self->zilla->prereqs->requirements_for(qw(develop requires))->as_string_hash ],
        [ '*DEVELOP_REQUIRES' ]
    );
    $dumper->Sortkeys(1);
    $dumper->Indent(1);
    $dumper->Useqq(1);
    $dumper->Pad('  ');

    my $prereqs = $dumper->Dump =~ s/^\s*//r;

    my $fixup_prereqs = <<PREREQS;
if (\$ENV{RELEASE_TESTING}) {
  my $prereqs
  \$WriteMakefileArgs{BUILD_REQUIRES} = {
    %{ \$WriteMakefileArgs{BUILD_REQUIRES} },
    %DEVELOP_REQUIRES,
  };
}
PREREQS

    my $callparser_h = <<'CALLPARSER_H';
use Devel::CallParser 'callparser1_h', 'callparser_linkable';
use File::Spec::Functions 'abs2rel';
{
    open my $fh, '>', 'callparser1.h' or die $!;
    print { $fh } callparser1_h or die $!;
    close $fh or die $!;
}
<<<<<<< HEAD
my @linkable = map { abs2rel($_) } callparser_linkable;
unshift @linkable, '$(BASEEXT)$(OBJ_EXT)' if @linkable;
$WriteMakefileArgs{OBJECT} = join(' ', @linkable) if @linkable;
=======
\$WriteMakefileArgs{clean}{FILES} .= ' callparser1.h';
>>>>>>> bcbc1106
CALLPARSER_H

    my $template = $self->$orig(@_);
    $template =~ s/(WriteMakefile\()/$fixup_prereqs\n$callparser_h\n$1/;

    return $template;
};

__PACKAGE__->meta->make_immutable;
no Moose;<|MERGE_RESOLUTION|>--- conflicted
+++ resolved
@@ -36,13 +36,10 @@
     print { $fh } callparser1_h or die $!;
     close $fh or die $!;
 }
-<<<<<<< HEAD
 my @linkable = map { abs2rel($_) } callparser_linkable;
 unshift @linkable, '$(BASEEXT)$(OBJ_EXT)' if @linkable;
 $WriteMakefileArgs{OBJECT} = join(' ', @linkable) if @linkable;
-=======
-\$WriteMakefileArgs{clean}{FILES} .= ' callparser1.h';
->>>>>>> bcbc1106
+$WriteMakefileArgs{clean}{FILES} .= ' callparser1.h';
 CALLPARSER_H
 
     my $template = $self->$orig(@_);
