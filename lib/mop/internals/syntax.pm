package mop::internals::syntax;

use v5.16;
use warnings;

use Scope::Guard    qw[ guard ];
use Variable::Magic qw[ wizard ];

use B::Hooks::EndOfScope ();
use Carp            ();
use Scalar::Util    ();
use version         ();
use twigils 0.04    ();

use Parse::Keyword {
    class     => \&namespace_parser,
    role      => \&namespace_parser,
    method    => \&method_parser,
    has       => \&has_parser,
};

our @AVAILABLE_KEYWORDS = qw(class role method has);

# keep the local metaclass around
our $CURRENT_META;

# So this will apply magic to the aliased
# attributes that we put in the method
# preamble. For `data`, it takes an HASH-ref
# containing the invocant id, the current
# meta object and the name of the attribute
# we are trying to get/set. Then when our
# attribute variable is read from or written
# to it will get/set that data to the
# underlying fieldhash storage.
our $ATTR_WIZARD = wizard(
    data => sub {
        my (undef, $config) = @_;
        return $config;
    },
    get  => sub {
        my ($var, $config) = @_;
        my $attr = $config->{'meta'}->get_attribute( $config->{'name'} );
        ${ $var } = $attr->fetch_data_in_slot_for( $config->{'self'} );
        ();
    },
    set  => sub {
        my ($value, $config) = @_;
        my $attr = $config->{'meta'}->get_attribute( $config->{'name'} );
        $attr->store_data_in_slot_for( $config->{'self'}, ${ $value } );
        ();
    },
    # NOTE:
    # this can be usedful at times,
    # but no need to take the perf
    # hit if we don't need it.
    # - SL
    #op_info => Variable::Magic::VMG_OP_INFO_NAME
);

# this wizard if for class methods only
# that throws an error if the user tries
# to access or assign to an attribute
our $ERR_WIZARD = wizard(
    data => sub {
        my (undef, $name) = @_;
        return $name;
    },
    get  => sub {
        my (undef, $name) = @_;
        die "Cannot access the attribute:($name) in a method without a blessed invocant";
        ();
    },
    set  => sub {
        my (undef, $name) = @_;
        die "Cannot assign to the attribute:($name) in a method without a blessed invocant";
        ();
    },
);

sub class { 1 }

sub role { 1 }

sub namespace_parser {
    my ($type) = @_;

    lex_read_space;

    my $name   = parse_name($type, 1);
    my $caller = compiling_package;
    my $pkg    = $name =~ /::/
        ? $name =~ s/^:://r
        : join "::" => ($caller eq 'main' ? () : ($caller)), $name;

    lex_read_space;

    my $version;
    if (lex_peek(40) =~ / \A ($version::LAX) (?:\s|\{) /x) {
        lex_read(length($1));
        $version = version::is_strict($1) ? eval($1) : $1 eq 'undef' ? undef : $1;
    }

    lex_read_space;

    my @classes_to_load;

    my $extends;
    if ($type eq 'class') {
        if ($extends = parse_modifier_with_single_value('extends')) {
            push @classes_to_load => $extends;
        }
        else {
            $extends = 'mop::object';
        }

        lex_read_space;
    }
    else {
        if (lex_peek(8) =~ /^extends\b/) {
            syntax_error("Roles cannot use 'extends'");
        }
    }

    my @with;
    if (@with = parse_modifier_with_multiple_values('with')) {
        push @classes_to_load => @with;
    }

    lex_read_space;

    my $metaclass;
    if ($metaclass = parse_modifier_with_single_value('meta')) {
        push @classes_to_load => $metaclass;
    }
    else {
        $metaclass = "mop::$type";
    }

    lex_read_space;

    my @traits = parse_traits();

    lex_read_space;

    for my $class (@classes_to_load) {
        next if mop::meta($class);
        require(($class =~ s{::}{/}gr) . '.pm');
    }

    syntax_error("$type must be followed by a block")
        unless lex_peek eq '{';

    lex_read;

    die "The metaclass for $pkg does not inherit from mop::$type"
        unless $metaclass->isa("mop::$type");

    my $meta = $metaclass->new(
        name       => $pkg,
        version    => $version,
        roles      => [ map { mop::meta($_) or die "Could not find metaclass for role: $_" } @with ],
        ($type eq 'class'
            ? (superclass => $extends)
            : ()),
    );
    my $g = guard {
        mop::remove_meta($pkg);
    };

    my $preamble = '{'
        . 'sub __' . uc($type) . '__ () { "' . $pkg . '" }'
        . 'BEGIN {'
        .     'B::Hooks::EndOfScope::on_scope_end {'
        .         'no strict "refs";'
        .         'delete ${__PACKAGE__."::"}{"__' . uc($type) . '__"};'
        .     '}'
        . '}';

    lex_stuff($preamble);
    {
        local $CURRENT_META = $meta;
        if (my $code = parse_block(1)) {
            $code->();
            $g->dismiss;
        }
    }

    run_traits($meta, @traits);

    $meta->FINALIZE;

    return (sub { }, 1);
}

sub method { }

sub method_parser {
    my ($type) = @_;
    lex_read_space;

    my $name = parse_name($type);

    lex_read_space;

    my ($invocant, @prototype) = parse_prototype($name);
    $invocant //= '$self';

    lex_read_space;

    my @traits = parse_traits();

    lex_read_space;

    if (lex_peek eq ';' || lex_peek eq '}') {
        lex_read if lex_peek eq ';';

        $CURRENT_META->add_required_method($name);

        return (sub { }, 1);
    }

    syntax_error("Non-required ${type}s require a body")
        unless lex_peek eq '{';
    lex_read;

    my $preamble = '{'
        . 'my ' . $invocant . ' = shift;'
        . 'use twigils "fatal_lookup_errors", allowed_twigils => "!";'
        . '();';

    # this is our method preamble, it
    # basically creates a method local
    # variable for each attribute, then
    # it will cast the magic on it to
    # make sure that any change in value
    # is stored in the fieldhash storage
    foreach my $attr (map { $_->name } $CURRENT_META->attributes) {
        $preamble .=
            'intro_twigil_my_var ' . $attr . ';'
          . 'Variable::Magic::cast('
              . $attr . ', '
              . '(Scalar::Util::blessed(' . $invocant . ') '
                  . '? $' . __PACKAGE__ . '::ATTR_WIZARD'
                  . ': $' . __PACKAGE__ . '::ERR_WIZARD'
              . '), '
              . '(Scalar::Util::blessed(' . $invocant . ') '
                  . '? {'
                      . 'meta => $' . $CURRENT_META->name . '::METACLASS,'
                      . 'self => ' . $invocant . ','
                      . 'name => q[' . $attr . ']'
                  . '}'
                  . ': q[' . $attr . ']'
              . '), '
          . ');';
    }

    # now we unpack the prototype
    if (@prototype) {
        my @names = map { $_->{name} } @prototype;
        $preamble .= 'my (' . join(', ', @names) . ') = @_;';

        for my $var (grep { defined $_->{default} } @prototype) {
            $preamble .=
                $var->{name} . ' = ' . stuff_value($var->{default}) . '->()'
                  . ' unless @_ > ' . $var->{index} . ';';
        }
    }

    my $code = parse_stuff_with_values($preamble, \&parse_block);
    syntax_error() unless $code;

    $CURRENT_META->add_method(
        $CURRENT_META->method_class->new(
            name => $name,
<<<<<<< HEAD
            body => mop::internals::util::subname((join '::' => $CURRENT_CLASS_NAME, $name), $code),
=======
            body => Sub::Name::subname((join '::' => $CURRENT_META->name, $name), $code),
>>>>>>> 82c73712
        )
    );

    run_traits($CURRENT_META->get_method($name), @traits);

    return (sub { }, 1);
}

sub has { }

sub has_parser {
    lex_read_space;

    syntax_error("Invalid attribute name " . read_tokenish())
        unless lex_peek eq '$';
    lex_read;

    die "Invalid attribute name \$" . read_tokenish()
        unless lex_peek eq '!';
    lex_read;


    my $name = '$!' . parse_name('attribute');

    lex_read_space;

    my @traits = parse_traits();

    lex_read_space;

    my $default;
    if (lex_peek eq '=') {
        lex_read;
        lex_read_space;
        $default = parse_fullexpr;
    }

    lex_read_space;

    if (lex_peek eq ';') {
        lex_read;
    }
    elsif (lex_peek ne '}') {
        syntax_error("Couldn't parse attribute $name");
    }

    $CURRENT_META->add_attribute(
        $CURRENT_META->attribute_class->new(
            name    => $name,
            default => \$default,
        )
    );

    run_traits($CURRENT_META->get_attribute($name), @traits);

    return (sub { }, 1);
}

sub parse_modifier_with_single_value {
    my ($modifier) = @_;

    my $modifier_length = length $modifier;

    return unless lex_peek($modifier_length + 1) =~ /^$modifier\b/;

    lex_read($modifier_length);
    lex_read_space;

    my $name = parse_name(($modifier eq 'extends' ? 'class' : $modifier), 1);

    return $name;
}

sub parse_modifier_with_multiple_values {
    my ($modifier) = @_;

    my $modifier_length = length $modifier;

    return unless lex_peek($modifier_length + 1) =~ /^$modifier\b/;

    lex_read($modifier_length);
    lex_read_space;

    my @names;

    do {
        my $name = parse_name('role', 1);
        push @names, $name;
        lex_read_space;
    } while (lex_peek eq ',' && do { lex_read; lex_read_space; 1 });

    return @names;
}

sub parse_traits {
    return unless lex_peek(3) =~ /^is\b/;

    lex_read(2);
    lex_read_space;

    my @traits;

    do {
        my $name = parse_name('trait', 1);
        my $params;
        if (lex_peek eq '(') {
            lex_read;
            $params = parse_fullexpr;
            syntax_error("Unterminated parameter list for trait $name")
                unless lex_peek eq ')';
            lex_read;
        }
        push @traits, { name => $name, params => $params };
        lex_read_space;
    } while (lex_peek eq ',' && do { lex_read; lex_read_space; 1 });

    return @traits;
}

sub run_traits {
    my ($meta, @traits) = @_;

    my $meta_stuff = stuff_value($meta);

    my $code = '{';

    for my $trait (@traits) {
        if ($trait->{params}) {
            $code .= 'mop::traits::util::apply_trait(\&' . $trait->{name} . ', '
                . "$meta_stuff,"
                . stuff_value($trait->{params}) . '->()'
            . ');';
        }
        else {
            $code .= 'mop::traits::util::apply_trait(\&' . $trait->{name} . ", $meta_stuff);";
        }
    }

    $code .= '}';

    my $traits_code = parse_stuff_with_values($code, \&parse_block);
    syntax_error() unless $traits_code;
    $traits_code->();
}

sub parse_prototype {
    my ($method_name) = @_;
    return unless lex_peek eq '(';

    lex_read;
    lex_read_space;

    if (lex_peek eq ')') {
        lex_read;
        return;
    }

    my $invocant;
    my $seen_slurpy;
    my @vars;
    while ((my $sigil = lex_peek) ne ')') {
        my $var = {};
        syntax_error("Invalid sigil: $sigil")
            unless $sigil eq '$' || $sigil eq '@' || $sigil eq '%';
        syntax_error("Can't declare parameters after a slurpy parameter")
            if $seen_slurpy;

        $seen_slurpy = 1 if $sigil eq '@' || $sigil eq '%';

        lex_read;
        lex_read_space;
        my $name = parse_name('argument', 0);
        lex_read_space;

        $var->{name} = "$sigil$name";

        if (lex_peek eq '=') {
            lex_read;
            lex_read_space;
            $var->{default} = parse_arithexpr;
            lex_read_space;
        }

        if (lex_peek eq ':') {
            syntax_error("Cannot specify multiple invocants")
                if $invocant;
            syntax_error("Cannot specify a default for the invocant")
                if $var->{default};
            $invocant = $var->{name};
            lex_read;
            lex_read_space;
        }
        else {
            $var->{index} = @vars;
            push @vars, $var;

            syntax_error("Unterminated prototype for $method_name")
                unless lex_peek eq ')' || lex_peek eq ',';

            if (lex_peek eq ',') {
                lex_read;
                lex_read_space;
            }
        }
    }

    lex_read;

    return $invocant, @vars;
}

# XXX push back into Parse::Keyword?
sub parse_name {
    my ($what, $allow_package) = @_;
    my $name = '';

    my $start_rx = qr/^[A-Za-z_]/;
    my $cont_rx  = qr/^[A-Za-z0-9_]/;

    my $char_rx = $start_rx;

    while (1) {
        my $char = lex_peek;
        # delay loading utf8 stuff until necessary
        if (ord($char) > 127) {
            # XXX this isn't quite right, i think, but probably close enough
            # for now?
            my $new_start_rx = eval 'qr/^[\p{ID_Start}_]$/';
            my $new_cont_rx  = eval 'qr/^\p{ID_Continue}$/';
            $char_rx = $char_rx == $start_rx ? $new_start_rx : $new_cont_rx;
            $start_rx = $new_start_rx;
            $cont_rx = $new_cont_rx;
        }
        last unless length $char;
        if ($char =~ $char_rx) {
            $name .= $char;
            lex_read;
            $char_rx = $cont_rx;
        }
        elsif ($allow_package && $char eq ':') {
            if (lex_peek(3) !~ /^::(?:[^:]|$)/) {
                my $invalid = $name . read_tokenish();
                syntax_error("Invalid identifier: $invalid");
            }
            $name .= '::';
            lex_read(2);
        }
        else {
            last;
        }
    }

    syntax_error(read_tokenish() . " is not a valid $what name")
        unless length $name;

    return $name;
}

# this is a little hack to be able to inject actual values into the thing we
# want to parse (what we would normally do by inserting OP_CONST nodes into the
# optree if we were building it manually). we insert a constant sub into a
# private stash, and return the name of that sub. then, when that sub is
# parsed, it'll be turned into an OP_CONST during constant folding, at which
# point we can remove the sub (to avoid issues with holding onto refs longer
# than we should).
{
    my @guards;
    sub stuff_value {
        my ($value) = @_;
        state $index = 1;
        my $name = "value$index";
        my $const = "mop::internals::syntax::STUFF::$name";
        {
            no strict 'refs';
            *$const = sub () { $value };
        }
        push @guards, guard {
            delete $mop::internals::syntax::STUFF::{"$name"};
        };
        $index++;
        return $const;
    }

    sub parse_stuff_with_values {
        my ($code, $parser) = @_;
        lex_stuff($code);
        my $ret = $parser->();
        @guards = ();
        $ret;
    }
}

sub read_tokenish {
    my $token = '';
    if ((my $next = lex_peek) =~ /[\$\@\%\!]/) {
        $token .= $next;
        lex_read;
    }
    while ((my $next = lex_peek) =~ /\S/) {
        $token .= $next;
        lex_read;
        last if ($next . lex_peek) =~ /^\S\b/;
    }
    return $token;
}

sub syntax_error {
    my ($err) = @_;
    $err //= $@;
    die $err if ref $err;
    die(
        join("",
            ($err ? ($@ ? $err : Carp::shortmess($err)) : ()),
            "Execution of $0 aborted due to compilation errors.\n"
        )
    );
}

1;

__END__

=pod

=head1 NAME

mop::internal::syntax

=head1 DESCRIPTION

=head1 BUGS

All complex software has bugs lurking in it, and this module is no
exception. If you find a bug please either email me, or add the bug
to cpan-RT.

=head1 AUTHOR

Stevan Little <stevan@iinteractive.com>

=head1 COPYRIGHT AND LICENSE

This software is copyright (c) 2013 by Infinity Interactive.

This is free software; you can redistribute it and/or modify it under
the same terms as the Perl 5 programming language system itself.

=cut






<|MERGE_RESOLUTION|>--- conflicted
+++ resolved
@@ -273,11 +273,7 @@
     $CURRENT_META->add_method(
         $CURRENT_META->method_class->new(
             name => $name,
-<<<<<<< HEAD
-            body => mop::internals::util::subname((join '::' => $CURRENT_CLASS_NAME, $name), $code),
-=======
-            body => Sub::Name::subname((join '::' => $CURRENT_META->name, $name), $code),
->>>>>>> 82c73712
+            body => mop::internals::util::subname((join '::' => $CURRENT_META->name, $name), $code),
         )
     );
 
