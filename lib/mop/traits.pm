--- conflicted
+++ resolved
@@ -11,12 +11,8 @@
 sub rw {
     my $meta = shift;
     my (%args) = @_;
-<<<<<<< HEAD
-    if (my $name = $args{'attribute'}) {
-=======
     if (exists $args{'attribute'}) {
         my ($name, @args) = @{$args{'attribute'}};
->>>>>>> da70b1a9
         my $attr = $meta->get_attribute($name);
         $meta->add_method( 
             $meta->method_class->new(
@@ -34,12 +30,8 @@
 sub ro {
     my $meta = shift;
     my (%args) = @_;
-<<<<<<< HEAD
-    if (my $name = $args{'attribute'}) {
-=======
     if (exists $args{'attribute'}) {
         my ($name, @args) = @{$args{'attribute'}};
->>>>>>> da70b1a9
         my $attr = $meta->get_attribute($name);
         $meta->add_method( 
             $meta->method_class->new(
