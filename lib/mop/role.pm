--- conflicted
+++ resolved
@@ -226,22 +226,12 @@
         }
 
         my $name = $self->name . '::' . $method->name;
-<<<<<<< HEAD
-        # XXX this should actually test to see if there are any events on the
-        # method, or if the method is using a custom method metaclass which
-        # overrides execute.
-        my $body = sub { $method->execute(shift, \@_) };
-        no strict 'refs';
-        no warnings 'redefine';
-        *$name = mop::internals::util::subname($name, $body);
-=======
         my $body = ref($method) eq 'mop::method' && !$method->has_events
             ? $method->body
             : sub { $method->execute(shift, \@_) };
         no strict 'refs';
         no warnings 'redefine';
-        *$name = Sub::Name::subname $name => $body;
->>>>>>> f47c72fd
+        *$name = mop::internals::util::subname($name, $body);
     }
 
     $self->fire('after:FINALIZE');
