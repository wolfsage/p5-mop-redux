--- conflicted
+++ resolved
@@ -179,14 +179,11 @@
 
     $METACLASS->add_method( mop::method->new( name => 'has_default',         body => \&has_default         ) );
     $METACLASS->add_method( mop::method->new( name => 'get_default',         body => \&get_default         ) );
-<<<<<<< HEAD
     $METACLASS->add_method( mop::method->new( name => 'set_default',         body => \&set_default         ) );
     $METACLASS->add_method( mop::method->new( name => 'clear_default',       body => \&clear_default       ) );
 
     $METACLASS->add_method( mop::method->new( name => 'storage',             body => \&storage             ) );
 
-=======
->>>>>>> c62b6fc5
     $METACLASS->add_method( mop::method->new( name => 'associated_meta',     body => \&associated_meta     ) );
     $METACLASS->add_method( mop::method->new( name => 'set_associated_meta', body => \&set_associated_meta ) );
     $METACLASS->add_method( mop::method->new( name => 'conflicts_with',      body => \&conflicts_with      ) );
@@ -244,6 +241,8 @@
 
 =item C<conflicts_with($obj)>
 
+=item C<locally_defined($obj)>
+
 =item C<has_data_in_slot_for($instance)>
 
 =item C<fetch_data_in_slot_for($instance)>
@@ -251,6 +250,12 @@
 =item C<store_data_in_slot_for($instance, $data)>
 
 =item C<store_default_in_slot_for($instance)>
+
+=item C<remove_data_in_slot_for($instance)>
+
+=item C<weaken_data_in_slot_for($instance)>
+
+=item C<is_data_in_slot_weak_for($instance)>
 
 =back
 
