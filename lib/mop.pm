package mop;

use v5.16;
use mro;
use warnings;

use overload ();
use Scalar::Util;

our $VERSION   = '0.02';
our $AUTHORITY = 'cpan:STEVAN';

our $BOOTSTRAPPED = 0;

use XSLoader;
XSLoader::load(__PACKAGE__, $VERSION);

use mop::object;
use mop::class;
use mop::method;
use mop::attribute;

use mop::internals::observable;

use mop::internals::syntax;
use mop::internals::util;

use mop::traits;
use mop::traits::util;

sub import {
    shift;
    my $pkg = caller;
    my %opts = @_;

    initialize();
<<<<<<< HEAD
    mop::internals::syntax::setup_for($pkg);
    mop::traits::setup_for($pkg);
=======

    foreach my $keyword ( @mop::internals::syntax::AVAILABLE_KEYWORDS ) {
        _install_sub($pkg, 'mop::internals::syntax', $keyword);
    }

    foreach my $trait ( @mop::traits::AVAILABLE_TRAITS ) {
        _install_sub($pkg, 'mop::traits', $trait);
    }

    # NOTE: don't allow setting attribute or method metaclasses here, because
    # that is controlled by the class or role metaclass via method_class and
    # attribute_class.
    for my $type (qw(class role)) {
        if (defined(my $meta = $opts{"${type}_metaclass"})) {
            require(($meta =~ s{::}{/}gr) . '.pm');
            $^H{"mop/default_${type}_metaclass"} = $meta;
        }
    }
>>>>>>> bcbc1106
}

sub unimport {
    my $pkg = caller;
    mop::internals::syntax::teardown_for($pkg);
    mop::traits::teardown_for($pkg);
}

# XXX all of this OVERRIDDEN stuff really needs to go, ideally replaced by
# lexical exports
my %OVERRIDDEN;

sub _install_sub {
    my ($to, $from, $sub) = @_;
    no strict 'refs';
    if (defined &{ "${to}::${sub}" }) {
        push @{ $OVERRIDDEN{$to}{$sub} //= [] }, \&{ "${to}::${sub}" };
    }
    no warnings 'redefine';
    *{ $to . '::' . $sub } = \&{ "${from}::${sub}" };
}

sub _uninstall_sub {
    my ($pkg, $sub) = @_;
    no strict 'refs';
    delete ${ $pkg . '::' }{$sub};
    if (my $prev = pop @{ $OVERRIDDEN{$pkg}{$sub} // [] }) {
        *{ $pkg . '::' . $sub } = $prev;
    }
}

sub meta {
    my $pkg = ref($_[0]) || $_[0];
    mop::internals::util::get_meta($pkg);
}

sub remove_meta {
    my $pkg = ref($_[0]) || $_[0];
    mop::internals::util::unset_meta($pkg);
}

sub id { Hash::Util::FieldHash::id( $_[0] ) }

sub is_mop_object {
    defined Hash::Util::FieldHash::id_2obj( id( $_[0] ) );
}

sub apply_metaclass {
    # TODO: we should really not be calling apply_metaclass at all during
    # bootstrapping, but it's done in a couple places for simplicity, to avoid
    # needing multiple implementations of things for pre- and
    # post-bootstrapping. we should probably eventually actually do the
    # replacement in those methods, to make sure bootstrapping isn't doing
    # unnecessary extra work. the actual implementation is replaced below.
    return;
}

sub rebless {
    my ($object, $into) = @_;

    my $from = Scalar::Util::blessed($object);
    my $common_base = mop::internals::util::find_common_base($from, $into);

    my @from_isa = @{ mro::get_linear_isa($from) };
    if ($common_base) {
        pop @from_isa until $from_isa[-1] eq $common_base;
        pop @from_isa;
    }
    @from_isa = grep { defined } map { meta($_) } @from_isa;

    my @into_isa = @{ mro::get_linear_isa($into) };
    if ($common_base) {
        pop @into_isa until $into_isa[-1] eq $common_base;
        pop @into_isa;
    }
    @into_isa = grep { defined } map { meta($_) } @into_isa;

    for my $attr (map { $_->attributes } @from_isa) {
        $attr->store_data_in_slot_for($object, undef);
    }

    bless($object, $into);

    for my $attr (map { $_->attributes } reverse @into_isa) {
        $attr->store_default_in_slot_for($object);
    }

    $object
}

sub dump_object {
    my ($obj) = @_;

    return $obj unless is_mop_object($obj);

    our %SEEN;
    if ($SEEN{id($obj)}) {
        return '<cycle_fix>';
    }
    local $SEEN{id($obj)} = ($SEEN{id($obj)} // 0) + 1;

    my %attributes = map {
        if (my $m = meta($_)) {
            %{ $m->attribute_map }
        }
    } reverse @{ mro::get_linear_isa(ref $obj) };

    my $temp = {
        __ID__    => id($obj),
        __CLASS__ => meta($obj)->name,
        __SELF__  => $obj,
    };

    foreach my $attr (values %attributes) {
        if ($obj->isa('mop::attribute') && $attr->name eq '$!storage') {
            $temp->{ $attr->name } = '__INTERNAL_DETAILS__';
        } else {
            $temp->{ $attr->name } = sub {
                my ($data) = @_;
                if (Scalar::Util::blessed($data)) {
                    return dump_object($data);
                } elsif (ref $data) {
                    if (ref $data eq 'ARRAY') {
                        return [ map { __SUB__->( $_ ) } @$data ];
                    } elsif (ref $data eq 'HASH') {
                        return {
                            map { $_ => __SUB__->( $data->{$_} ) } keys %$data
                        };
                    } else {
                        return $data;
                    }
                } else {
                    return $data;
                }
            }->( $attr->fetch_data_in_slot_for( $obj ) );
        }
    }

    $temp;
}

# can't call this 'bootstrap' because XSLoader has a special meaning for that
sub initialize {
    return if $BOOTSTRAPPED;
    mop::internals::util::set_meta($_, $_->__INIT_METACLASS__) for qw[
        mop::object
        mop::role
        mop::class
        mop::attribute
        mop::method
        mop::internals::observable
    ];

    my $Object = meta('mop::object');

    my $Role  = meta('mop::role');
    my $Class = meta('mop::class');

    my $Method     = meta('mop::method');
    my $Attribute  = meta('mop::attribute');
    my $Observable = meta('mop::internals::observable');

    # flatten mop::observable into wherever it's needed (it's just an
    # implementation detail (#95), so it shouldn't end up being directly
    # visible)
    foreach my $meta ( $Role, $Attribute, $Method ) {
        for my $attribute ( $Observable->attributes ) {
            $meta->add_attribute($attribute->clone(associated_meta => $meta));
        }
        for my $method ( $Observable->methods ) {
            $meta->add_method($method->clone(associated_meta => $meta));
        }
    }

    # At this point the metaclass
    # layer class to role relationship
    # is correct. And the following
    #   - Class does Role
    #   - Role is instance of Class
    #   - Role does Role
    # is true.
    $Class->add_role( $Role );

    # normally this would be a call to FINALIZE for all of the mop classes,
    # but that complicates things too much during bootstrapping, and this
    # is the only thing that would have an actual effect anyway.
    mop::internals::util::apply_all_roles($Class, $Role);

    # and now this is no longer needed
    remove_meta('mop::internals::observable');

    {
        # NOTE:
        # This is ugly, but we need to do
        # it to set the record straight
        # and make sure that the relationship
        # between mop::class and mop::role
        # are correct and code is reused.
        # - SL
        foreach my $method ($Role->methods) {
            no strict 'refs';
            *{ 'mop::class::' . $method->name } = $method->body
                unless defined &{ 'mop::class::' . $method->name };
        }

        # now make sure the Observable roles are
        # completely intergrated into the stashes
        foreach my $method ($Observable->methods) {
            foreach my $package (qw(mop::role mop::method mop::attribute)) {
                no strict 'refs';
                *{ $package . '::' . $method->name } = $method->body
                    unless defined &{ $package . '::' . $method->name };
            }
        }

        # then clean up some of the @ISA by
        # removing mop::observable from them
        @mop::role::ISA      = ('mop::object');
        @mop::method::ISA    = ('mop::object');
        @mop::attribute::ISA = ('mop::object');

        # Here we finalize the rest of the
        # metaclass layer so that the following:
        #   - Class is an instance of Class
        #   - Object is an instance of Class
        #   - Class is a subclass of Object
        # is true.
        @mop::class::ISA = ('mop::object');

        # remove the temporary clone methods used in the bootstrap
        delete $mop::method::{clone};
        delete $mop::attribute::{clone};

        # replace the temporary implementation of mop::object::new
        {
            no strict 'refs';
            no warnings 'redefine';
            *{ 'mop::object::new' } = $Object->get_method('new')->body;
        }

        # remove the temporary constructors used in the bootstrap
        delete $mop::class::{new};
        delete $mop::role::{new};
        delete $mop::method::{new};
        delete $mop::attribute::{new};
    }

    {
        no warnings 'redefine';
        *apply_metaclass = mop::internals::util::subname(
            apply_metaclass => sub {
                my ($instance, $new_meta) = @_;
                rebless $instance, mop::internals::util::fix_metaclass_compatibility($new_meta, $instance);
            }
        );
    }

    $BOOTSTRAPPED = 1;
}

1;

__END__

=pod

=head1 NAME

mop - A new object system for Perl 5

=head1 VERSION

version 0.02

=head1 SYNOPSIS

    use mop;

    class Point {
        has $!x is ro = 0;
        has $!y is ro = 0;

        method clear {
            ($!x, $!y) = (0, 0);
        }
    }

    class Point3D extends Point {
        has $!z is ro = 0;

        method clear {
            $self->next::method;
            $!z = 0;
        }
    }

=head1 STATEMENT OF INTENT

This is a prototype for a new object system for Perl 5, it is our
intent to try and get this into the core of Perl 5. This is being
released to CPAN so that the community at large can test it out
and provide feedback.

It can B<not> be overstated that this is a 0.01 prototype, which
means that nothing here is final and everything could change.
That said we are quite happy with the current state and after
several months of working with it, feel that it is solid enough
to go out to CPAN and withstand the cold harsh light of day.

=head1 FAQs

=head2 How can I help?

Thanks for asking, there are several things that you can do to
help!

=head3 Contributing/reviewing documentation

Documentation is not one of our strong suits, any help on this
would be very much appreciated. Especially documetation written
from the perspective of users without prior knowledge of MOPs
and/or Moose.

Please send any and all patches as pull requests to our
L<repository on github|https://github.com/stevan/p5-mop-redux>.

=head3 Porting a module

Early on in the development of this we started porting existing
Perl OO modules to use the mop. This proved to be a really
excellent way of uncovering edge cases and issues. We currently
have 9 ported modules in our L<Travis|https://travis-ci.org>
smoke test and are always looking for more.

If you do port something, please let us know via the
L<github issue tracker|https://github.com/stevan/p5-mop-redux/issues>
so that we can add it to our smoke tests.

=head3 Writing a module

Porting existing modules to the mop is interesting, but we are
also interested in having people try it out from scratch. We
currently only have 1 original module in our L<Travis|https://travis-ci.org>
smoke test and are always looking for more.

If you do write something using the mop, please let us know via the
L<github issue tracker|https://github.com/stevan/p5-mop-redux/issues>
so that we can add it to our smoke tests.

=head3 Speak to us

We are always open for a reasonable, civil discourse on what it
is we are trying to do here. If you have ideas or issues with
anything you see here please submit your thoughts via the
L<github issue tracker|https://github.com/stevan/p5-mop-redux/issues>
so that it can be discussed.

Trolls are welcome, but beware, we may try to
L<hug you|http://pugs.blogs.com/audrey/2009/08/my-hobby-troll-hugging.html>!

=head3 Hack with us

There are still many things to be done, if you want to help we
would love to have it. Please stop by and see us in the #p5-mop
channel on irc.perl.org to discuss. Specifically we are looking for
XS hacker and perlguts specialists.

=head3 Spread the word

The Perl community is a notorious echo chamber, itself filled with
smaller, more specific, echo chambers (OMG - it's echo chambers all
the way down!). If you are reading this, clearly you are inside, or
in the vicinity of, this particular echo chamber and so please if
you like what we are doing, spread the word. Write a blog post,
send a tweet into the ether, give a talk at your local tech meetup,
anything that helps get the word out is a good thing.

Side note: We have been using the #p5mop hashtag on twitter and in
blog posts, please continue that trend so things can be easily
aggregated.

=head2 Why aren't you supporting @features from $my_favorite_oo_module?

It is our intention to keep the core mop as simple as possible
and to allow for users to easily extend it to support their
favorite features. If you have any questions about writing said
extensions or feel that we are really should support a given
feature in core, please submit an issue to the
L<github issue tracker|https://github.com/stevan/p5-mop-redux/issues>
so that it can be discussed.

=head2 Why are you messing up Perl, I like it how it is!?!?!

We are absolutely 100% B<NOT> going to remove B<any> of the existing OO
support in Perl I<FULL STOP>.

We are developing this feature fully in keeping with the long standing
commitment to backward compatibility that Perl is famous for. We are
also committed to making this new object system work as seamlessly as
possible with all of the existing Perl OO features.

=head2 Why is it so slow?

It is a prototype, first we had to get it right, next we will make
it fast. We have a number of planned optimizations in the works and
are confident that ultimately speed will not be an issue.

=head2 Can I use this in production?

Probably not a good idea, but hey, it's your codebase. If you are crazy
enough to do this, please let us know how it goes!

=head2 What version of Perl do you expect this to ship with?

Well, we would like it to be included as experimental in 5.22, but
that might be a little tight, time will tell. In the meantime we will
try and keep supporting a CPAN version as long as it is possible.

=head1 PUBLIC UTILITY FUNCTIONS

The following is a list of public utility functions to
be used along with the MOP.

=head2 meta($obj_or_class_name)

Given an object instance or a class name, this will return
the meta-object associated with it. If there is no meta-object
associated with it, meaning it is not a MOP class or role,
then undef will be returned.

=head2 id($obj)

Given an instance this will return the unique ID given
to that instance. This ID is the key used throughout many
of the MOP internals to identify this instance.

=head2 is_mop_object($obj)

This predicate will return true of the instance if a MOP
object, and false otherwise.

=head2 dump_object($obj)

This is a simple utility function that takes an instance
and returns a HASH ref dump of the data contained within
the instance. This is necessary because MOP instances are
opaque and cannot be dumped using the existing tools
(ex: Data::Dumper, etc.).

NOTE: This is a temporary situation, once this system is
accepted into core, we expect that the tools will add
support accordingly.

=head1 OTHER FUNCTIONS

The following are functions that are unlikely to be useful
to any but the most daring of users. Use with great caution!

=head2 apply_metaclass($obj, $metaclass_name_or_instance)

Given an instance and a class name, this will perform all
the necessary metaclass compatibility checks and then
rebless the instance accordingly.

=head2 rebless($obj, $class_name)

Given an instance and a class name, this will handle
reblessing the instance into the class and assure that
all the correct initializations are done.

=head2 remove_meta($class_name)

This will remove the metaclass associated with a given
C<$class_name>, after this C<meta> will return undef.

=head2 initialize()

This will bootstrap the MOP, you really should never call this
we will do it for you.

=head1 BUGS

Since this module is still under development we would prefer to not
use the RT bug queue and instead use the built in issue tracker on
L<Github|http://www.github.com>.

=head2 L<Git Repository|https://github.com/stevan/p5-mop-redux>

=head2 L<Issue Tracker|https://github.com/stevan/p5-mop-redux/issues>

=head1 AUTHOR

Stevan Little <stevan.little@iinteractive.com>

Jesse Luehrs <doy@tozt.net>

=head1 COPYRIGHT AND LICENSE

This software is copyright (c) 2013 by Infinity Interactive.

This is free software; you can redistribute it and/or modify it under
the same terms as the Perl 5 programming language system itself.

=cut


<|MERGE_RESOLUTION|>--- conflicted
+++ resolved
@@ -34,18 +34,8 @@
     my %opts = @_;
 
     initialize();
-<<<<<<< HEAD
     mop::internals::syntax::setup_for($pkg);
     mop::traits::setup_for($pkg);
-=======
-
-    foreach my $keyword ( @mop::internals::syntax::AVAILABLE_KEYWORDS ) {
-        _install_sub($pkg, 'mop::internals::syntax', $keyword);
-    }
-
-    foreach my $trait ( @mop::traits::AVAILABLE_TRAITS ) {
-        _install_sub($pkg, 'mop::traits', $trait);
-    }
 
     # NOTE: don't allow setting attribute or method metaclasses here, because
     # that is controlled by the class or role metaclass via method_class and
@@ -56,7 +46,6 @@
             $^H{"mop/default_${type}_metaclass"} = $meta;
         }
     }
->>>>>>> bcbc1106
 }
 
 sub unimport {
