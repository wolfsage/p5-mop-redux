package mop;

use v5.16;
use mro;
use warnings;

use overload ();
use Scalar::Util;
use Sub::Name ();

our $VERSION   = '0.01';
our $AUTHORITY = 'cpan:STEVAN';

our $BOOTSTRAPPED = 0;

use XSLoader;
XSLoader::load(__PACKAGE__, $VERSION);

use mop::object;
use mop::class;
use mop::method;
use mop::attribute;

use mop::internals::observable;

use mop::internals::syntax;
use mop::internals::util;

use mop::traits;
use mop::traits::util;

sub import {
    shift;
    my $pkg = caller;

    initialize();

    foreach my $keyword ( @mop::internals::syntax::AVAILABLE_KEYWORDS ) {
        _install_sub($pkg, 'mop::internals::syntax', $keyword);
    }

    foreach my $trait ( @mop::traits::AVAILABLE_TRAITS ) {
        _install_sub($pkg, 'mop::traits', $trait);
    }
}

sub unimport {
    my $pkg = caller;
    _uninstall_sub($pkg, $_)
        for @mop::internals::syntax::AVAILABLE_KEYWORDS,
            @mop::traits::AVAILABLE_TRAITS;
}

# XXX all of this OVERRIDDEN stuff really needs to go, ideally replaced by
# lexical exports
my %OVERRIDDEN;

sub _install_sub {
    my ($to, $from, $sub) = @_;
    no strict 'refs';
    if (defined &{ "${to}::${sub}" }) {
        push @{ $OVERRIDDEN{$to}{$sub} //= [] }, \&{ "${to}::${sub}" };
    }
    no warnings 'redefine';
    *{ $to . '::' . $sub } = \&{ "${from}::${sub}" };
}

sub _uninstall_sub {
    my ($pkg, $sub) = @_;
    no strict 'refs';
    delete ${ $pkg . '::' }{$sub};
    if (my $prev = pop @{ $OVERRIDDEN{$pkg}{$sub} // [] }) {
        *{ $pkg . '::' . $sub } = $prev;
    }
}

sub meta {
    my $pkg = ref($_[0]) || $_[0];
    no strict 'refs';
    no warnings 'once';
    ${ $pkg . '::METACLASS' }
}

sub remove_meta {
    my $pkg = ref($_[0]) || $_[0];
    no strict 'refs';
    undef ${ $pkg . '::METACLASS' };
}

sub id { Hash::Util::FieldHash::id( $_[0] ) }

sub is_mop_object {
    defined Hash::Util::FieldHash::id_2obj( id( $_[0] ) );
}

sub apply_metaclass {
    # TODO: we should really not be calling apply_metaclass at all during
    # bootstrapping, but it's done in a couple places for simplicity, to avoid
    # needing multiple implementations of things for pre- and
    # post-bootstrapping. we should probably eventually actually do the
    # replacement in those methods, to make sure bootstrapping isn't doing
    # unnecessary extra work. the actual implementation is replaced below.
    return;
}

sub rebless {
    my ($object, $into) = @_;

    my $from = Scalar::Util::blessed($object);
    my $common_base = mop::internals::util::find_common_base($from, $into);

    my @from_isa = @{ mro::get_linear_isa($from) };
    if ($common_base) {
        pop @from_isa until $from_isa[-1] eq $common_base;
        pop @from_isa;
    }
    @from_isa = grep { defined } map { meta($_) } @from_isa;

    my @into_isa = @{ mro::get_linear_isa($into) };
    if ($common_base) {
        pop @into_isa until $into_isa[-1] eq $common_base;
        pop @into_isa;
    }
    @into_isa = grep { defined } map { meta($_) } @into_isa;

    for my $attr (map { $_->attributes } @from_isa) {
        $attr->remove_data_in_slot_for($object);
    }

    bless($object, $into);

    for my $attr (map { $_->attributes } reverse @into_isa) {
        $attr->store_default_in_slot_for($object);
    }

    $object
}

sub dump_object {
    my ($obj) = @_;

    return $obj unless is_mop_object($obj);

    our %SEEN;
    if ($SEEN{id($obj)}) {
        return '<cycle_fix>';
    }
    local $SEEN{id($obj)} = ($SEEN{id($obj)} // 0) + 1;

    my %attributes = map {
        if (my $m = meta($_)) {
            %{ $m->attribute_map }
        }
    } reverse @{ mro::get_linear_isa(ref $obj) };

    my $temp = {
        __ID__    => id($obj),
        __CLASS__ => meta($obj)->name,
        __SELF__  => $obj,
    };

    foreach my $attr (values %attributes) {
        if ($obj->isa('mop::attribute') && $attr->name eq '$!storage') {
            $temp->{ $attr->name } = '__INTERNAL_DETAILS__';
        } else {
            $temp->{ $attr->name } = sub {
                my ($data) = @_;
                if (Scalar::Util::blessed($data)) {
                    return dump_object($data);
                } elsif (ref $data) {
                    if (ref $data eq 'ARRAY') {
                        return [ map { __SUB__->( $_ ) } @$data ];
                    } elsif (ref $data eq 'HASH') {
                        return {
                            map { $_ => __SUB__->( $data->{$_} ) } keys %$data
                        };
                    } else {
                        return $data;
                    }
                } else {
                    return $data;
                }
            }->( $attr->fetch_data_in_slot_for( $obj ) );
        }
    }

    $temp;
}

# can't call this 'bootstrap' because XSLoader has a special meaning for that
sub initialize {
    return if $BOOTSTRAPPED;
    $_->__INIT_METACLASS__ for qw[
        mop::object
        mop::role
        mop::class
        mop::attribute
        mop::method
        mop::internals::observable
    ];

    my $Object = meta('mop::object');

    my $Role  = meta('mop::role');
    my $Class = meta('mop::class');

    my $Method     = meta('mop::method');
    my $Attribute  = meta('mop::attribute');
    my $Observable = meta('mop::internals::observable');

    # flatten mop::observable into wherever it's needed (it's just an
    # implementation detail (#95), so it shouldn't end up being directly
    # visible)
    foreach my $meta ( $Role, $Attribute, $Method ) {
        for my $attribute ( $Observable->attributes ) {
            $meta->add_attribute($attribute->clone(associated_meta => $meta));
        }
        for my $method ( $Observable->methods ) {
            $meta->add_method($method->clone(associated_meta => $meta));
        }
    }

    # At this point the metaclass
    # layer class to role relationship
    # is correct. And the following
    #   - Class does Role
    #   - Role is instance of Class
    #   - Role does Role
    # is true.
    $Class->add_role( $Role );
    mop::internals::util::apply_all_roles($Class, $Role);

    # and now this is no longer needed
    remove_meta('mop::internals::observable');

    {
        # NOTE:
        # This is ugly, but we need to do
        # it to set the record straight
        # and make sure that the relationship
        # between mop::class and mop::role
        # are correct and code is reused.
        # - SL
        foreach my $method ($Role->methods) {
            no strict 'refs';
            *{ 'mop::class::' . $method->name } = $method->body
                unless defined &{ 'mop::class::' . $method->name };
        }

        # now make sure the Observable roles are
        # completely intergrated into the stashes
        foreach my $method ($Observable->methods) {
            foreach my $package (qw(mop::role mop::method mop::attribute)) {
                no strict 'refs';
                *{ $package . '::' . $method->name } = $method->body
                    unless defined &{ $package . '::' . $method->name };
            }
        }

        # then clean up some of the @ISA by
        # removing mop::observable from them
        @mop::role::ISA      = ('mop::object');
        @mop::method::ISA    = ('mop::object');
        @mop::attribute::ISA = ('mop::object');

        # Here we finalize the rest of the
        # metaclass layer so that the following:
        #   - Class is an instance of Class
        #   - Object is an instance of Class
        #   - Class is a subclass of Object
        # is true.
        @mop::class::ISA = ('mop::object');

        # remove the temporary clone methods used in the bootstrap
        delete $mop::method::{clone};
        delete $mop::attribute::{clone};

        # replace the temporary implementation of mop::object::new
        {
            no strict 'refs';
            no warnings 'redefine';
            *{ 'mop::object::new' } = $Object->get_method('new')->body;
        }

        # remove the temporary constructors used in the bootstrap
        delete $mop::class::{new};
        delete $mop::role::{new};
        delete $mop::method::{new};
        delete $mop::attribute::{new};
    }

    {
        no warnings 'redefine';
<<<<<<< HEAD
        *apply_metaclass = mop::internals::util::subname(
            apply_metaclass => sub {
                my ($instance, $new_meta) = @_;
                rebless $instance, mop::internals::util::fix_metaclass_compatibility($new_meta, $instance);
            }
        );
=======
        *apply_metaclass = Sub::Name::subname apply_metaclass => sub {
            my ($instance, $new_meta) = @_;
            rebless $instance, mop::internals::util::fix_metaclass_compatibility($new_meta, $instance);
        };
>>>>>>> f47c72fd
    }

    $BOOTSTRAPPED = 1;
}

1;

__END__

=pod

=head1 NAME

mop - A new object system for Perl 5

=head1 VERSION

version 0.01

=head1 SYNOPSIS

    use mop;

    class Point {
        has $!x is ro = 0;
        has $!y is ro = 0;

        method clear {
            ($!x, $!y) = (0, 0);
        }
    }

    class Point3D extends Point {
        has $!z is ro = 0;

        method clear {
            $self->next::method;
            $!z = 0;
        }
    }

=head1 STATEMENT OF INTENT

This is a prototype for a new object system for Perl 5, it is our
intent to try and get this into the core of Perl 5. This is being
released to CPAN so that the community at large can test it out
and provide feedback.

It can B<not> be overstated that this is a 0.01 prototype, which
means that nothing here is final and everything could change.
That said we are quite happy with the current state and after
several months of working with it, feel that it is solid enough
to go out to CPAN and withstand the cold harsh light of day.

=head1 FAQs

=head2 How can I help?

Thanks for asking, there are several things that you can do to
help!

=head3 Contributing/reviewing documentation

Documentation is not one of our strong suits, any help on this
would be very much appreciated. Especially documetation written
from the perspective of users without prior knowledge of MOPs
and/or Moose.

Please send any and all patches as pull requests to our
L<repository on github|https://github.com/stevan/p5-mop-redux>.

=head3 Porting a module

Early on in the development of this we started porting existing
Perl OO modules to use the mop. This proved to be a really
excellent way of uncovering edge cases and issues. We currently
have 9 ported modules in our L<Travis|https://travis-ci.org>
smoke test and are always looking for more.

If you do port something, please let us know via the
L<github issue tracker|https://github.com/stevan/p5-mop-redux/issues>
so that we can add it to our smoke tests.

=head3 Writing a module

Porting existing modules to the mop is interesting, but we are
also interested in having people try it out from scratch. We
currently only have 1 original module in our L<Travis|https://travis-ci.org>
smoke test and are always looking for more.

If you do write something using the mop, please let us know via the
L<github issue tracker|https://github.com/stevan/p5-mop-redux/issues>
so that we can add it to our smoke tests.

=head3 Speak to us

We are always open for a reasonable, civil discourse on what it
is we are trying to do here. If you have ideas or issues with
anything you see here please submit your thoughts via the
L<github issue tracker|https://github.com/stevan/p5-mop-redux/issues>
so that it can be discussed.

Trolls are welcome, but beware, we may try to
L<hug you|http://pugs.blogs.com/audrey/2009/08/my-hobby-troll-hugging.html>!

=head3 Hack with us

There are still many things to be done, if you want to help we
would love to have it. Please stop by and see us in the #p5-mop
channel on irc.perl.org to discuss. Specifically we are looking for
XS hacker and perlguts specialists.

=head3 Spread the word

The Perl community is a notorious echo chamber, itself filled with
smaller, more specific, echo chambers (OMG - it's echo chambers all
the way down!). If you are reading this, clearly you are inside, or
in the vicinity of, this particular echo chamber and so please if
you like what we are doing, spread the word. Write a blog post,
send a tweet into the ether, give a talk at your local tech meetup,
anything that helps get the word out is a good thing.

Side note: We have been using the #p5mop hashtag on twitter and in
blog posts, please continue that trend so things can be easily
aggregated.

=head2 Why aren't you supporting @features from $my_favorite_oo_module?

It is our intention to keep the core mop as simple as possible
and to allow for users to easily extend it to support their
favorite features. If you have any questions about writing said
extensions or feel that we are really should support a given
feature in core, please submit an issue to the
L<github issue tracker|https://github.com/stevan/p5-mop-redux/issues>
so that it can be discussed.

=head2 Why are you messing up Perl, I like it how it is!?!?!

We are absolutely 100% B<NOT> going to remove B<any> of the existing OO
support in Perl I<FULL STOP>.

We are developing this feature fully in keeping with the long standing
commitment to backward compatibility that Perl is famous for. We are
also committed to making this new object system work as seamlessly as
possible with all of the existing Perl OO features.

=head2 Why is it so slow?

It is a prototype, first we had to get it right, next we will make
it fast. We have a number of planned optimizations in the works and
are confident that ultimately speed will not be an issue.

=head2 Can I use this in production?

Probably not a good idea, but hey, it's your codebase. If you are crazy
enough to do this, please let us know how it goes!

=head2 What version of Perl do you expect this to ship with?

Well, we would like it to be included as experimental in 5.22, but
that might be a little tight, time will tell. In the meantime we will
try and keep supporting a CPAN version as long as it is possible.

=head1 PUBLIC UTILITY FUNCTIONS

The following is a list of public utility functions to
be used along with the MOP.

=head2 meta($obj_or_class_name)

Given an object instance or a class name, this will return
the meta-object associated with it. If there is no meta-object
associated with it, meaning it is not a MOP class or role,
then undef will be returned.

=head2 id($obj)

Given an instance this will return the unique ID given
to that instance. This ID is the key used throughout many
of the MOP internals to identify this instance.

=head2 is_mop_object($obj)

This predicate will return true of the instance if a MOP
object, and false otherwise.

=head2 dump_object($obj)

This is a simple utility function that takes an instance
and returns a HASH ref dump of the data contained within
the instance. This is necessary because MOP instances are
opaque and cannot be dumped using the existing tools
(ex: Data::Dumper, etc.).

NOTE: This is a temporary situation, once this system is
accepted into core, we expect that the tools will add
support accordingly.

=head1 OTHER FUNCTIONS

The following are functions that are unlikely to be useful
to any but the most daring of users. Use with great caution!

=head2 apply_metaclass($obj, $metaclass_name_or_instance)

Given an instance and a class name, this will perform all
the necessary metaclass compatibility checks and then
rebless the instance accordingly.

=head2 rebless($obj, $class_name)

Given an instance and a class name, this will handle
reblessing the instance into the class and assure that
all the correct initializations are done.

=head2 remove_meta($class_name)

This will remove the metaclass associated with a given
C<$class_name>, after this C<meta> will return undef.

=head2 initialize()

This will bootstrap the MOP, you really should never call this
we will do it for you.

=head1 BUGS

Since this module is still under development we would prefer to not
use the RT bug queue and instead use the built in issue tracker on
L<Github|http://www.github.com>.

=head2 L<Git Repository|https://github.com/stevan/p5-mop-redux>

=head2 L<Issue Tracker|https://github.com/stevan/p5-mop-redux/issues>

=head1 AUTHOR

Stevan Little <stevan.little@iinteractive.com>

Jesse Luehrs <doy@tozt.net>

=head1 COPYRIGHT AND LICENSE

This software is copyright (c) 2013 by Infinity Interactive.

This is free software; you can redistribute it and/or modify it under
the same terms as the Perl 5 programming language system itself.

=cut


<|MERGE_RESOLUTION|>--- conflicted
+++ resolved
@@ -291,19 +291,12 @@
 
     {
         no warnings 'redefine';
-<<<<<<< HEAD
         *apply_metaclass = mop::internals::util::subname(
             apply_metaclass => sub {
                 my ($instance, $new_meta) = @_;
                 rebless $instance, mop::internals::util::fix_metaclass_compatibility($new_meta, $instance);
             }
         );
-=======
-        *apply_metaclass = Sub::Name::subname apply_metaclass => sub {
-            my ($instance, $new_meta) = @_;
-            rebless $instance, mop::internals::util::fix_metaclass_compatibility($new_meta, $instance);
-        };
->>>>>>> f47c72fd
     }
 
     $BOOTSTRAPPED = 1;
