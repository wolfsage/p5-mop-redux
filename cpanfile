--- conflicted
+++ resolved
@@ -22,14 +22,9 @@
   requires "FindBin" => "0";
   requires "IO::Handle" => "0";
   requires "IPC::Open3" => "0";
-<<<<<<< HEAD
-  requires "Test::Fatal" => "0";
-=======
->>>>>>> 2590c353
   requires "Test::More" => "0.88";
   requires "if" => "0";
   requires "lib" => "0";
-  requires "twigils" => "0";
 };
 
 on 'configure' => sub {
@@ -45,7 +40,6 @@
   requires "Path::Class" => "0";
   requires "Pod::Coverage::TrustPod" => "0";
   requires "Test::EOL" => "0";
-  requires "Test::More" => "0";
   requires "Test::NoTabs" => "0";
   requires "Test::Pod" => "1.41";
   requires "Test::Pod::Coverage" => "1.08";
